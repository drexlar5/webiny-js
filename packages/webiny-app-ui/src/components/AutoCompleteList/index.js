import React from "react";
import { createComponent } from "webiny-app";
import { FormComponent } from "webiny-app-ui";
<<<<<<< HEAD
import styles from "./styles.scss?prefix=Webiny_Ui_SearchList";
=======
import css from "./styles.scss?prefix=Webiny_Ui_AutoCompleteList";

>>>>>>> f89b2372
import classNames from "classnames";
import _ from "lodash";

class AutoCompleteList extends React.Component {
    render() {
        const { Search, Tags } = this.props.modules;
        const component = this;

        return (
            <Tags
                {...component.props}
                renderTag={function({ value, index }) {
                    const {
                        modules: { Icon },
                        styles
                    } = this.props;
                    return (
                        <div key={_.uniqueId(value.id)} className={styles.block}>
                            <p>{value.name}</p>
                            <Icon icon="times" onClick={() => this.removeTag(index)} />
                        </div>
                    );
                }}
                renderInput={function() {
                    return (
                        <Search
                            {...component.props}
                            onRef={input => (this.tagInput = input)}
                            label={null}
                            render={function() {
                                // TODO: check this, not good.
                                component.search = this;
                                return (
                                    <div
                                        className={classNames(this.props.styles.search, css.input)}
                                    >
                                        {this.props.renderBasicInput.call(this)}
                                        {this.props.renderOptionsDropDown.call(this)}
                                    </div>
                                );
                            }}
                            _________________________CHECK_BELOW_________________________
                            renderOptionLabel={({ option }) => {
                                return <div>{option.label}</div>;
                            }}
                            onChange={async value => {
                                if (value) {
                                    await this.addTag(value);
                                    component.search.reset();
                                }
                            }}
                        />
                    );
                }}
            />
        );
    }
}

AutoCompleteList.defaultProps = {};

export default createComponent([AutoCompleteList, FormComponent], {
    modules: ["Icon", "FormGroup", "Search", "Tags"]
});<|MERGE_RESOLUTION|>--- conflicted
+++ resolved
@@ -1,12 +1,8 @@
 import React from "react";
 import { createComponent } from "webiny-app";
 import { FormComponent } from "webiny-app-ui";
-<<<<<<< HEAD
-import styles from "./styles.scss?prefix=Webiny_Ui_SearchList";
-=======
 import css from "./styles.scss?prefix=Webiny_Ui_AutoCompleteList";
 
->>>>>>> f89b2372
 import classNames from "classnames";
 import _ from "lodash";
 
