// @flow
import { dummyResolver } from "webiny-api/graphql";
import file from "./graphql/file";
import { type PluginType } from "webiny-api/types";
import { hasScope } from "webiny-api-security";

export default ([
    {
<<<<<<< HEAD
        type: "graphql",
        name: "graphql-files-schema",
        namespace: "files",
        typeDefs: [
            file.typeDefs,
            file.typeExtensions,
            /* GraphQL */ `
                type FilesQuery {
                    _empty: String
                }
=======
        type: "graphql-schema",
        name: "graphql-schema-files",
        schema: {
            namespace: "files",
            typeDefs: () => [
                file.typeDefs,
                /* GraphQL */ `
                    type FilesQuery {
                        _empty: String
                    }
>>>>>>> 62b01eb5

                    type FilesMutation {
                        _empty: String
                    }

                    type Query {
                        files: FilesQuery
                    }

                    type Mutation {
                        files: FilesMutation
                    }
                `,
                file.typeExtensions
            ],
            resolvers: () => [
                {
                    Query: {
                        files: dummyResolver
                    },
                    Mutation: {
                        files: dummyResolver
                    }
                },
                file.resolvers
            ]
        },
        security: {
            shield: {
                FilesQuery: {
                    getFile: hasScope("files:file:crud"),
                    listFiles: hasScope("files:file:crud")
                },
                FilesMutation: {
                    createFile: hasScope("files:file:crud"),
                    updateFileBySrc: hasScope("files:file:crud"),
                    deleteFile: hasScope("files:file:crud")
                }
            }
        }
    }
]: Array<PluginType>);<|MERGE_RESOLUTION|>--- conflicted
+++ resolved
@@ -3,21 +3,15 @@
 import file from "./graphql/file";
 import { type PluginType } from "webiny-api/types";
 import { hasScope } from "webiny-api-security";
+import {
+    FileType,
+    FileInputType,
+    FileResponseType,
+    FileListResponseType
+} from "webiny-api-files/graphql";
 
 export default ([
     {
-<<<<<<< HEAD
-        type: "graphql",
-        name: "graphql-files-schema",
-        namespace: "files",
-        typeDefs: [
-            file.typeDefs,
-            file.typeExtensions,
-            /* GraphQL */ `
-                type FilesQuery {
-                    _empty: String
-                }
-=======
         type: "graphql-schema",
         name: "graphql-schema-files",
         schema: {
@@ -28,7 +22,6 @@
                     type FilesQuery {
                         _empty: String
                     }
->>>>>>> 62b01eb5
 
                     type FilesMutation {
                         _empty: String
