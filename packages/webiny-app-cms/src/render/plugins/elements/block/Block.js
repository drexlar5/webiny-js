--- conflicted
+++ resolved
@@ -12,25 +12,6 @@
 
 const Block = ({ element }: { element: ElementType }) => {
     return (
-<<<<<<< HEAD
-        <ElementStyle
-            style={{ margin: "0 auto", boxSizing: "border-box" }}
-            {...getElementStyleProps(element)}
-        >
-            {({ elementStyle, customClasses, combineClassNames }) => {
-                const { width, ...containerStyle } = elementStyle;
-                return (
-                    <div
-                        data-aos="fade-up"
-                        className={"webiny-cms-layout-block " + css(containerStyle)}
-                    >
-                        <div
-                            style={{ width, margin: "0 auto" }}
-                            className={
-                                "webiny-cms-layout-block__wrapper " +
-                                combineClassNames(...customClasses)
-                            }
-=======
         <ElementAnimation>
             <ElementStyle
                 style={{ margin: "0 auto", boxSizing: "border-box" }}
@@ -41,14 +22,15 @@
                     const { width, ...containerStyle } = elementStyle;
                     return (
                         <div
-                            style={{ width: "100%" }}
-                            className={css(containerStyle)}
+                            className={"webiny-cms-layout-block " + css(containerStyle)}
                             {...elementAttributes}
->>>>>>> d7aff325
                         >
                             <div
                                 style={{ width, margin: "0 auto" }}
-                                className={combineClassNames(...customClasses)}
+                                className={
+                                    "webiny-cms-layout-block__wrapper " +
+                                    combineClassNames(...customClasses)
+                                }
                             >
                                 {element.elements.map(element => (
                                     <Element key={element.id} element={element} />
