import React from "react";
import { compose, withHandlers } from "recompose";
import { graphql } from "react-apollo";
import { withRouter } from "react-router-dom";
import { SplitView, LeftPanel, RightPanel } from "webiny-admin/components/SplitView";
import { FloatingActionButton } from "webiny-admin/components/FloatingActionButton";
import { withDataList } from "webiny-app/components";
import { withSnackbar } from "webiny-admin/components";
import PagesDataList from "./PagesDataList";
import PageDetails from "./PageDetails";
import CategoriesDialog from "./CategoriesDialog";
import { createPage, listPages } from "webiny-app-cms/admin/graphql/pages";
import { get } from "lodash";

class Pages extends React.Component {
    state = {
        showCategoriesDialog: false
    };

    onSelect = category => {
        this.hideCategoriesDialog();
        this.props.createPage(category.id);
    };

    showCategoriesDialog = () => {
        this.setState({ showCategoriesDialog: true });
    };

    hideCategoriesDialog = () => {
        this.setState({ showCategoriesDialog: false });
    };

    render() {
        const { dataList } = this.props;
        return (
            <React.Fragment>
                <CategoriesDialog
                    open={this.state.showCategoriesDialog}
                    onClose={() => this.setState({ showCategoriesDialog: false })}
                    onSelect={this.onSelect}
                />
                <SplitView>
                    <LeftPanel span={4}>
                        <PagesDataList dataList={dataList} />
                    </LeftPanel>
                    <RightPanel span={8}>
                        <PageDetails refreshPages={dataList.refresh} />
                    </RightPanel>
                </SplitView>
                <FloatingActionButton onClick={this.showCategoriesDialog} />
            </React.Fragment>
        );
    }
}

export default compose(
    withSnackbar(),
    withRouter,
    graphql(createPage, { name: "createMutation" }),
    withDataList({
        query: listPages,
        response: data => {
            return get(data, "cms.pageBuilder.pages", {});
        },
        variables: {
            sort: { savedOn: -1 }
        }
    }),
    withHandlers({
        createPage: ({ createMutation, history, showSnackbar }) => async category => {
            try {
<<<<<<< HEAD
                const res = await createMutation({
                    variables: { category },
                    refetchQueries: ["CmsListPages"]
                });
                const { data } = res.data.cms.page;
=======
                const res = await createMutation({ variables: { category }, refetchQueries: ["CmsListPages"] });
                const { data } = res.data.cms.pageBuilder.page;
>>>>>>> 2e9f3454
                history.push(`/cms/editor/${data.id}`);
            } catch (e) {
                showSnackbar(e.message);
            }
        }
    })
)(Pages);<|MERGE_RESOLUTION|>--- conflicted
+++ resolved
@@ -69,16 +69,11 @@
     withHandlers({
         createPage: ({ createMutation, history, showSnackbar }) => async category => {
             try {
-<<<<<<< HEAD
                 const res = await createMutation({
                     variables: { category },
                     refetchQueries: ["CmsListPages"]
                 });
-                const { data } = res.data.cms.page;
-=======
-                const res = await createMutation({ variables: { category }, refetchQueries: ["CmsListPages"] });
                 const { data } = res.data.cms.pageBuilder.page;
->>>>>>> 2e9f3454
                 history.push(`/cms/editor/${data.id}`);
             } catch (e) {
                 showSnackbar(e.message);
