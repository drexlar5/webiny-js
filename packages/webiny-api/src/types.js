--- conflicted
+++ resolved
@@ -5,7 +5,6 @@
 export type PluginType = _PluginType;
 
 export type EntityPluginType = PluginType & {
-<<<<<<< HEAD
     namespace?: string,
     entity:
         | {
@@ -13,19 +12,12 @@
               factory: (context: Object) => Class<Entity>
           }
         | Function
-=======
-    namespace: string,
-    entity: {
-        name: string,
-        factory: (context: Object) => Class<Entity>
-    }
 };
 
-export type GraphQLSchemaType = {
+export type GraphQLSchemaPluginType = PluginType & {
     namespace: string,
     typeDefs: *,
     resolvers: Object | (() => Object)
->>>>>>> 62b01eb5
 };
 
 export type GraphQLSchemaPluginType = PluginType & {
