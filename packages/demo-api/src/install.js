--- conflicted
+++ resolved
@@ -5,20 +5,14 @@
 import filesPlugins from "webiny-api-files/install/plugins";
 import securityPlugins from "webiny-api-security/install/plugins";
 import cmsPlugins from "webiny-api-cms/install/plugins";
-import i18nPlugins from "webiny-api-i18n/install/plugins";
 
-<<<<<<< HEAD
-registerPlugins(securityPlugins, cmsPlugins, i18nPlugins);
-=======
 registerPlugins(filesPlugins, securityPlugins, cmsPlugins);
->>>>>>> 1168a56c
 
 export const install = async (context = {}) => {
     await installer({
         ...context,
         config: await config(),
-        security: { admin: { email: "admin@webiny.com", password: "12345678" } },
-        i18n: { defaultLocale: "en-US" }
+        security: { admin: { email: "admin@webiny.com", password: "12345678" } }
     });
     process.exit();
 };