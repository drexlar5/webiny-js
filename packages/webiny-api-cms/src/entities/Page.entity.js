// @flow
import { Entity, type EntityCollection } from "webiny-entity";
import type { ICategory } from "./Category.entity";
import pageSettingsFactory from "./PageSettings.model";
import mdbid from "mdbid";
import createContentAttribute from "./Page/ContentAttribute";

export interface IPage extends Entity {
    createdBy: string;
    updatedBy: string;
    publishedOn: ?Date;
    title: string;
    snippet: string;
    url: string;
    content: Object;
    settings: Object;
    category: Promise<ICategory>;
    version: number;
    parent: string;
    published: boolean;
    locked: boolean;
}

export const pageFactory = (context: Object): Class<IPage> => {
    return class Page extends Entity {
        static classId = "CmsPage";

        createdBy: string;
        updatedBy: string;
        publishedOn: ?Date;
        title: string;
        snippet: string;
        url: string;
        content: Object;
        settings: Object;
        category: Promise<ICategory>;
        version: number;
        parent: string;
        published: boolean;
        locked: boolean;

        constructor() {
            super();

            const { getUser, getEntity } = context;
            const Category = getEntity("CmsCategory");

            this.attr("category")
                .entity(Category)
                .setValidators("required");

            this.attr("createdBy")
                .char()
                .setSkipOnPopulate();

            this.attr("updatedBy")
                .char()
                .setSkipOnPopulate();

            this.attr("publishedOn")
                .date()
                .setSkipOnPopulate();

            this.attr("title")
                .char()
                .setValidators("required")
                .onSet(value => (this.locked ? this.title : value));

            this.attr("snippet")
                .char()
                .onSet(value => (this.locked ? this.snippet : value));

            this.attr("url")
                .char()
                .setValidators("required")
                .onSet(value => (this.locked ? this.url : value));

            this.attr("content")
                .custom(createContentAttribute(context))
                .onSet(value => (this.locked ? this.content : value));

            this.attr("settings")
<<<<<<< HEAD
                .model(pageSettingsFactory({ getEntity, page: this }))
=======
                .model(pageSettingsFactory({ ...context, page: this }))
>>>>>>> 1168a56c
                .onSet(value => (this.locked ? this.settings : value));

            this.attr("version").integer();

            this.attr("parent").char();

            this.attr("isHomePage")
                .boolean()
                .setDynamic(async () => {
                    const settings = await context.cms.entities.Settings.load();
                    return settings.data.pages.home === this.parent;
                });

            this.attr("isErrorPage")
                .boolean()
                .setDynamic(async () => {
                    const settings = await context.cms.entities.Settings.load();
                    return settings.data.pages.error === this.parent;
                });

            this.attr("isNotFoundPage")
                .boolean()
                .setDynamic(async () => {
                    const settings = await context.cms.entities.Settings.load();
                    return settings.data.pages.notFound === this.parent;
                });

            this.attr("revisions")
                .entities(Page)
                .setDynamic(() => {
                    return Page.find({ query: { parent: this.parent }, sort: { version: -1 } });
                });

            this.attr("locked")
                .boolean()
                .setSkipOnPopulate()
                .setDefaultValue(false);

            this.attr("published")
                .boolean()
                .setDefaultValue(false)
                .onSet(value => {
                    // Deactivate previously published revision
                    if (value && value !== this.published && this.isExisting()) {
                        this.locked = true;
                        this.publishedOn = new Date();
                        this.on("beforeSave", async () => {
                            // Deactivate previously published revision
                            const publishedRev: Page = (await Page.findOne({
                                query: { published: true, parent: this.parent }
                            }): any);

                            if (publishedRev) {
                                publishedRev.published = false;
                                await publishedRev.save();
                            }
                        }).setOnce();
                    }
                    return value;
                });

            this.on("beforeCreate", async () => {
                if (!this.id) {
                    this.id = mdbid();
                }

                if (!this.parent) {
                    this.parent = this.id;
                }

                if (getUser()) {
                    this.createdBy = getUser().id;
                }

                if (!this.title) {
                    this.title = "Untitled";
                }

                if (!this.url) {
                    this.url = (await this.category).url + "untitled-" + this.id;
                }

                this.version = await this.getNextVersion();

                if (!this.settings) {
                    this.settings = {
                        general: {
                            layout: (await this.category).layout
                        }
                    };
                }
            });

            this.on("beforeUpdate", () => {
                if (getUser()) {
                    this.updatedBy = getUser().id;
                }
            });

            this.on("afterDelete", async () => {
                // If the deleted page is the root page - delete its revisions
                if (this.id === this.parent) {
                    // Delete all revisions
                    const revisions: EntityCollection<Page> = await Page.find({
                        query: { parent: this.parent }
                    });

                    return Promise.all(revisions.map(rev => rev.delete()));
                }
            });
        }

        async getNextVersion() {
            const revision: null | Page = await Page.findOne({
                query: { parent: this.parent, deleted: { $in: [true, false] } },
                sort: { version: -1 }
            });

            if (!revision) {
                return 1;
            }

            return revision.version + 1;
        }
    };
};<|MERGE_RESOLUTION|>--- conflicted
+++ resolved
@@ -80,11 +80,7 @@
                 .onSet(value => (this.locked ? this.content : value));
 
             this.attr("settings")
-<<<<<<< HEAD
                 .model(pageSettingsFactory({ getEntity, page: this }))
-=======
-                .model(pageSettingsFactory({ ...context, page: this }))
->>>>>>> 1168a56c
                 .onSet(value => (this.locked ? this.settings : value));
 
             this.attr("version").integer();
