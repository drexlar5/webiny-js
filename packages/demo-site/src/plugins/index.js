--- conflicted
+++ resolved
@@ -5,12 +5,7 @@
 import typeformPlugins from "webiny-app-typeform/render";
 import mailchimpPlugins from "webiny-app-mailchimp/render";
 import gtmPlugins from "webiny-app-google-tag-manager/render";
-<<<<<<< HEAD
-import formsSitePlugins from "webiny-app-forms/site/plugins";
-import formsCmsPlugins from "webiny-app-forms/cms/site/plugins";
-=======
 import i18nPlugins from "webiny-app-i18n/site/plugins";
->>>>>>> dd77008a
 
 const plugins = [
     fileUploadPlugin(),
@@ -20,12 +15,7 @@
     typeformPlugins,
     mailchimpPlugins,
     gtmPlugins,
-<<<<<<< HEAD
-    formsSitePlugins,
-    formsCmsPlugins
-=======
     i18nPlugins
->>>>>>> dd77008a
 ];
 
 export default plugins;