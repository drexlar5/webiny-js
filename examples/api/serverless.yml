--- conflicted
+++ resolved
@@ -49,7 +49,7 @@
               url: ${headlessCms.api.graphqlUrl}
 
 dbProxy:
-  component: "@webiny/serverless-db-proxy"
+  component: "@webiny/serverless-db-proxy/dist"
   inputs:
     testConnectionBeforeDeploy: true
     region: ${vars.region}
@@ -183,29 +183,6 @@
       - "@webiny/api-form-builder/plugins"
       - "@webiny/api-form-builder/plugins/useSsrCacheTags"
 
-<<<<<<< HEAD
-headlessHandler:
-  watch:
-    - ./services/headless/build
-  build:
-    define:
-      APOLLO_HANDLER_OPTIONS: ${vars.apollo}
-      DB_PROXY_OPTIONS:
-        functionArn: ${dbProxy.arn}
-      SECURITY_OPTIONS: ${vars.security}
-    root: ./services/headless
-    script: yarn build --watch=${cli.watch}
-  deploy:
-    component: "@webiny/serverless-function"
-    inputs:
-      description: Headless CMS handler
-      region: ${vars.region}
-      code: ./services/headless/build
-      handler: handler.handler
-      memory: 512
-      env:
-        SECURITY_API_URL: ${security.api.graphqlUrl}
-=======
 headlessCms:
   build:
     entry: "./services/headlessCms/src/index"
@@ -236,17 +213,17 @@
         functionArn: ${dbProxy.arn}
       SECURITY_OPTIONS: ${vars.security}
   deploy:
-    component: "@webiny/serverless-function"
+    component: "@webiny/serverless-apollo-service"
     inputs:
+      region: ${vars.region}
       description: Headless CMS GraphQL API (handler)
-      region: ${vars.region}
-      code: ./services/headlessCmsHandler/build
-      handler: handler.handler
-      memory: 512
-      env:
->>>>>>> df5c8209
-        I18N_API_URL: ${i18n.api.graphqlUrl}
-        DEBUG: ${vars.debug}
+      function:
+        code: ./services/headlessCmsHandler/build
+        handler: handler.handler
+        memory: 512
+        env:
+          I18N_API_URL: ${i18n.api.graphqlUrl}
+          DEBUG: ${vars.debug}
 
 api:
   component: "@webiny/serverless-api-gateway"
